--- conflicted
+++ resolved
@@ -37,12 +37,8 @@
                      name='councilmatic_search'),
     url(r'^$', NYCIndexView.as_view(), name='index'),
     url(r'^about/$', NYCAboutView.as_view(), name='about'),
-<<<<<<< HEAD
-    url(r'^legislation/(?P<slug>[^/]*)/$', NYCBillDetailView.as_view(), name='bill_detail'),
-    url(r'^legislation/(?P<slug>[^/]*)/rss/$', NYCBillDetailActionFeed(), name='bill_detail_action_feed'),
-=======
     url(r'^legislation/(?P<slug>[^/]+)/$', NYCBillDetailView.as_view(), name='bill_detail'),
     url(r'^legislation/(?P<slug>[^/]+)/widget/$', NYCBillWidgetView.as_view(), name='bill_widget'),
->>>>>>> 2f4bb595
+    url(r'^legislation/(?P<slug>[^/]+)/rss/$', NYCBillDetailActionFeed(), name='bill_detail_action_feed'),
     url(r'', include('councilmatic_core.urls')),
 ]