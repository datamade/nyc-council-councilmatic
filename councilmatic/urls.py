--- conflicted
+++ resolved
@@ -18,10 +18,7 @@
 from haystack.query import SearchQuerySet
 from haystack.views import FacetedSearchView
 from councilmatic_core.views import CouncilmaticSearchForm
-<<<<<<< HEAD
-=======
 from nyc.views import *
->>>>>>> 165fb054
 
 sqs = SearchQuerySet().facet('bill_type')\
                       .facet('sponsorships', sort='index')\
@@ -34,12 +31,9 @@
     url(r'^committees/$', NYCCommitteesView.as_view(), name='committees'),
     url(r'^search/', FacetedSearchView(searchqueryset=sqs, 
                                        form_class=CouncilmaticSearchForm)),
-<<<<<<< HEAD
-    url(r'^$', 'nyc.views.index', name='index'),
-=======
+
     url(r'^$', NYCIndexView.as_view(), name='index'),
     url(r'^about/$', NYCAboutView.as_view(), name='about'),
     url(r'^legislation/(?P<slug>.*)/$', NYCBillDetailView.as_view(), name='bill_detail'),
->>>>>>> 165fb054
     url(r'', include('councilmatic_core.urls')),
 ]