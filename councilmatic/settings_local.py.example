--- conflicted
+++ resolved
@@ -46,13 +46,11 @@
 OCD_JURISDICTION_ID = 'ocd-jurisdiction/country:us/state:ny/place:new_york/government'
 OCD_CITY_COUNCIL_ID = 'ocd-organization/0f63aae8-16fd-4d3c-b525-00747a482cf9'
 
-<<<<<<< HEAD
-=======
 HEADSHOT_PATH = os.path.join(os.path.dirname(__file__), '..'
                              '/nyc/static/images/')
 APP_NAME = 'nyc'
 
->>>>>>> 165fb054
+
 # The rest are optional
 
 LEGISTAR_URL = 'http://legistar.council.nyc.gov/Legislation.aspx'
