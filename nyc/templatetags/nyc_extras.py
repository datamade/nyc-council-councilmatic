--- conflicted
+++ resolved
@@ -12,15 +12,6 @@
 @register.filter
 @stringfilter
 def facet_name(value):
-<<<<<<< HEAD
-    if value == 'bill_type': 
-        value = 'Legislation type'
-    elif value == 'sponsorships': 
-        value = 'Sponsor'
-    elif value == 'from_organization': 
-        value = 'Legislative body'
-    return value
-=======
     if value == 'bill_type': return 'Legislation type'
     if value == 'sponsorships': return 'Sponsor'
     if value == 'from_organization': return 'Legislative body'
@@ -33,5 +24,4 @@
 	clean_action = re.sub(r'\bComm\b', 'Committee', bill_action_desc)
 	clean_action = re.sub(r'\bRecved\b', 'Received', clean_action)
 	clean_action = re.sub(r'[,\s]*by\s[^\s]*', '', clean_action)
-	return clean_action
->>>>>>> 8220ad61
+	return clean_action