--- conflicted
+++ resolved
@@ -6,12 +6,8 @@
 import re
 
 from nyc.models import NYCBill
-<<<<<<< HEAD
+
 from councilmatic_core.models import Event, Organization, Bill
-=======
-from haystack.query import SearchQuerySet
-from councilmatic_core.models import Event, Organization
->>>>>>> 4d192b64
 from councilmatic_core.views import *
 from haystack.query import SearchQuerySet
 
@@ -119,10 +115,6 @@
 
         return context
 
-<<<<<<< HEAD
-=======
-
->>>>>>> 4d192b64
 class NYCCouncilmaticFacetedSearchView(CouncilmaticFacetedSearchView):
 
     def build_form(self, form_kwargs=None):
@@ -175,10 +167,6 @@
                         kwargs['searchqueryset'] = sqs
 
             except:
-<<<<<<< HEAD
                 kwargs['searchqueryset'] = sqs.order_by('-last_action_date')
-=======
-                kwargs['searchqueryset'] = sqs
->>>>>>> 4d192b64
 
-        return self.form_class(data, **kwargs)+        return self.form_class(data, **kwargs)
